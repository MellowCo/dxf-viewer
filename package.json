{
  "name": "dxf-viewer",
  "version": "1.0.1",
  "description": "JavaScript DXF file viewer",
  "main": "src/index.js",
  "author": "Artyom Lebedev<arlebedev@ugcs.com>",
  "license": "Mozilla Public License 2.0",
<<<<<<< HEAD
  "repository": "https://github.com/vagran/dxf-viewer",
=======
>>>>>>> 3b9f2891
  "keywords": [
    "dxf",
    "viewer",
    "javascript",
    "webgl",
    "html5",
    "cad"
  ],
  "dependencies": {
    "three": "^0.125.1",
    "loglevel": "^1.7.1",
    "opentype.js": "^1.3.3"
  }
}<|MERGE_RESOLUTION|>--- conflicted
+++ resolved
@@ -5,10 +5,7 @@
   "main": "src/index.js",
   "author": "Artyom Lebedev<arlebedev@ugcs.com>",
   "license": "Mozilla Public License 2.0",
-<<<<<<< HEAD
   "repository": "https://github.com/vagran/dxf-viewer",
-=======
->>>>>>> 3b9f2891
   "keywords": [
     "dxf",
     "viewer",
