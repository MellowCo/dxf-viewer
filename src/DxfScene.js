import { DynamicBuffer, NativeType } from "./DynamicBuffer"
import { BatchingKey } from "./BatchingKey"
import { Matrix3, Vector2 } from "three"
import { TextRenderer, ParseSpecialChars, HAlign, VAlign } from "./TextRenderer"
import { RBTree } from "./RBTree"
import { MTextFormatParser } from "./MTextFormatParser"
import dimStyleCodes from './parser/DimStyleCodes'
import { LinearDimension } from "./LinearDimension"
import { HatchCalculator, HatchStyle } from "./HatchCalculator"
import { LookupPattern, Pattern } from "./Pattern"
import "./patterns"


/** Use 16-bit indices for indexed geometry. */
const INDEXED_CHUNK_SIZE = 0x10000
/** Arc angle for tessellating point circle shape. */
const POINT_CIRCLE_TESSELLATION_ANGLE = 15 * Math.PI / 180
const POINT_SHAPE_BLOCK_NAME = "__point_shape"
/** Flatten a block if its total vertices count in all instances is less than this value. */
const BLOCK_FLATTENING_VERTICES_THRESHOLD = 1024
/** Number of subdivisions per spline point. */
const SPLINE_SUBDIVISION = 4
/** Limit hatch lines number to some reasonable value to mitigate hanging and out-of-memory issues
 * on bad files.
 */
const MAX_HATCH_LINES = 20000
/** Limit hatch segments number per line to some reasonable value to mitigate hanging and
 * out-of-memory issues on bad files.
 */
const MAX_HATCH_SEGMENTS = 20000


/** Default values for system variables. Entry may be either value or function to call for obtaining
 * a value, the function `this` argument is DxfScene.
 */
const DEFAULT_VARS = {
    /* https://knowledge.autodesk.com/support/autocad/learn-explore/caas/CloudHelp/cloudhelp/2016/ENU/AutoCAD-Core/files/GUID-A17A69D7-25EF-4F57-B4EB-D53A56AB909C-htm.html */
    DIMTXT: function() {
        //XXX should select value for imperial or metric units
        return 2.5 //XXX 0.18 for imperial
    },
    DIMASZ: 2.5,//XXX 0.18 for imperial
    DIMCLRD: 0,
    DIMCLRE: 0,
    DIMCLRT: 0,
    DIMDEC: 2, //XXX 4 for imperial,
    DIMDLE: 0,
    DIMDSEP: ".".charCodeAt(0), //XXX "," for imperial,
    DIMEXE: 1.25, //XXX 0.18 for imperial
    DIMEXO: 0.625, // XXX 0.0625 for imperial
    DIMFXL: 1,
    DIMFXLON: false,
    DIMGAP: 0.625,//XXX for imperial
    DIMLFAC: 1,
    DIMRND: 0,
    DIMSAH: 0,
    DIMSCALE: 1,
    DIMSD1: 0,
    DIMSD2: 0,
    DIMSE1: 0,
    DIMSE2: 0,
    DIMSOXD: false,
    DIMTSZ: 0,
    DIMZIN: 8, //XXX 0 for imperial,
}

/** This class prepares an internal representation of a DXF file, optimized fo WebGL rendering. It
 * is decoupled in such a way so that it should be possible to build it in a web-worker, effectively
 * transfer it to the main thread, and easily apply it to a Three.js scene there.
 */
export class DxfScene {

    constructor(options) {
        this.options = Object.create(DxfScene.DefaultOptions)
        if (options) {
            Object.assign(this.options, options.sceneOptions)
        }

        /* Scene origin. All input coordinates are made local to this point to minimize precision
        * loss.
        */
        this.origin = null
        /* RBTree<BatchingKey, RenderBatch> */
        this.batches = new RBTree((b1, b2) => b1.key.Compare(b2.key))
        /* Indexed by layer name, value is layer object from parsed DXF. */
        this.layers = new Map()
        /* Indexed by block name, value is Block. */
        this.blocks = new Map()
        /** Indexed by dimension style name, value is DIMSTYLE object from parsed DXF. */
        this.dimStyles = new Map()
        /** Indexed by variable name (without leading '$'). */
        this.vars = new Map()
        this.fontStyles = new Map();
        this.bounds = null
        this.pointShapeBlock = null
        this.numBlocksFlattened = 0
    }

    /** Build the scene from the provided parsed DXF.
     * @param dxf {{}} Parsed DXF file.
     * @param fontFetchers {?Function[]} List of font fetchers. Fetcher should return promise with
     *  loaded font object (opentype.js). They are invoked only when necessary. Each glyph is being
     *  searched sequentially in each provided font.
     */
    async Build(dxf, fontFetchers) {
        const header = dxf.header || {}

        for (const [name, value] of Object.entries(header)) {
            if (name.startsWith("$")) {
                this.vars.set(name.slice(1), value)
            }
        }

        /* 0 - CCW, 1 - CW */
        this.angBase = this.vars.get("ANGBASE") ?? 0
        /* Zero angle direction, 0 is +X CCW, 1 is CW*/
        this.angDir = this.vars.get("ANGDIR") ?? 0
        this.pdSize = this.vars.get("PDSIZE") ?? 0
        this.isMetric = (this.vars.get("MEASUREMENT") ?? 1) == 1

        if(dxf.tables && dxf.tables.layer) {
            for (const [, layer] of Object.entries(dxf.tables.layer.layers)) {
                layer.displayName = ParseSpecialChars(layer.name)
                this.layers.set(layer.name, layer)
            }
        }

        if(dxf.tables && dxf.tables.dimstyle) {
            for (const [, style] of Object.entries(dxf.tables.dimstyle.dimStyles)) {
                this.dimStyles.set(style.name, style)
            }
        }

        if (dxf.tables && dxf.tables.style) {
            for (const [, style] of Object.entries(dxf.tables.style.styles)) {
                this.fontStyles.set(style.styleName, style);
            }
        }

        if (dxf.blocks) {
            for (const [, block] of Object.entries(dxf.blocks)) {
                this.blocks.set(block.name, new Block(block))
            }
        }

        this.textRenderer = new TextRenderer(fontFetchers, this.options.textOptions)
        this.hasMissingChars = false
        await this._FetchFonts(dxf)

        /* Scan all entities to analyze block usage statistics. */
        for (const entity of dxf.entities) {
            if (entity.type === "INSERT") {
                const block = this.blocks.get(entity.name)
                block?.RegisterInsert(entity)

            } else if (entity.type == "DIMENSION") {
                if ((entity.block ?? null) !== null) {
                    const block = this.blocks.get(entity.block)
                    block?.RegisterInsert(entity)
                }
            }
        }

        for (const block of this.blocks.values()) {
            if (block.data.hasOwnProperty("entities")) {
                const blockCtx = block.DefinitionContext()
                for (const entity of block.data.entities) {
                    this._ProcessDxfEntity(entity, blockCtx)
                }
            }
            if (block.SetFlatten()) {
                this.numBlocksFlattened++
            }
        }
        console.log(`${this.numBlocksFlattened} blocks flattened`)

        for (const entity of dxf.entities) {
            this._ProcessDxfEntity(entity)
        }

        this.scene = this._BuildScene()

        delete this.batches
        delete this.layers
        delete this.blocks
        delete this.textRenderer
    }

    async _FetchFonts(dxf) {

        function IsTextEntity(entity) {
            return entity.type === "TEXT" || entity.type === "MTEXT" ||
                   entity.type === "DIMENSION" || entity.type === "ATTDEF" ||
                   entity.type === "ATTRIB"
        }

        const ProcessEntity = async (entity) => {
            let ret
            if (entity.type === "TEXT" || entity.type === "ATTRIB" || entity.type === "ATTDEF") {
                ret = await this.textRenderer.FetchFonts(ParseSpecialChars(entity.text))

            } else if (entity.type === "MTEXT") {
                const parser = new MTextFormatParser()
                parser.Parse(entity.text)
                ret = true
                //XXX formatted MTEXT may specify some fonts explicitly, this is not yet supported
                for (const text of parser.GetText()) {
                    if (!await this.textRenderer.FetchFonts(ParseSpecialChars(text))) {
                        ret = false
                        break
                    }
                }

            } else if (entity.type === "DIMENSION") {
                ret = true
                const dim = this._CreateLinearDimension(entity)
                if (dim) {
                    for (const text of dim.GetTexts()) {
                        if (!await this.textRenderer.FetchFonts(text)) {
                            ret = false
                            break
                        }
                    }
                }

            } else {
                throw new Error("Bad entity type")
            }
            if (!ret) {
                this.hasMissingChars = true
            }
            return ret
        }

        for (const entity of dxf.entities) {
            if (IsTextEntity(entity)) {
                if (!await ProcessEntity(entity)) {
                    /* Failing to resolve some character means that all fonts have been loaded and
                     * checked. No mean to check the rest strings. However until it is encountered,
                     * all strings should be checked, even if all fonts already loaded. This needed
                     * to properly set hasMissingChars which allows displaying some warning in a
                     * viewer.
                     */
                    return
                }
            }
        }
        for (const block of this.blocks.values()) {
            if (block.data.hasOwnProperty("entities")) {
                for (const entity of block.data.entities) {
                    if (IsTextEntity(entity)) {
                        if (!await ProcessEntity(entity)) {
                            return
                        }
                    }
                }
            }
        }
    }

    _ProcessDxfEntity(entity, blockCtx = null) {
        let renderEntities
        switch (entity.type) {
        case "LINE":
            renderEntities = this._DecomposeLine(entity, blockCtx)
            break
        case "POLYLINE":
        case "LWPOLYLINE":
            renderEntities = this._DecomposePolyline(entity, blockCtx)
            break
        case "ARC":
            renderEntities = this._DecomposeArc(entity, blockCtx)
            break
        case "CIRCLE":
            renderEntities = this._DecomposeCircle(entity, blockCtx)
            break
        case "ELLIPSE":
            renderEntities = this._DecomposeEllipse(entity, blockCtx)
            break
        case "POINT":
            renderEntities = this._DecomposePoint(entity, blockCtx)
            break
        case "SPLINE":
            renderEntities = this._DecomposeSpline(entity, blockCtx)
            break
        case "INSERT":
            /* Works with rendering batches without intermediate entities. */
            this._ProcessInsert(entity, blockCtx)
            return
        case "TEXT":
            renderEntities = this._DecomposeText(entity, blockCtx)
            break
        case "MTEXT":
            renderEntities = this._DecomposeMText(entity, blockCtx)
            break
        case "3DFACE":
            renderEntities = this._Decompose3DFace(entity, blockCtx)
            break
        case "SOLID":
            renderEntities = this._DecomposeSolid(entity, blockCtx)
            break
        case "DIMENSION":
            renderEntities = this._DecomposeDimension(entity, blockCtx)
            break
<<<<<<< HEAD
        case "ATTRIB":
            renderEntities = this._DecomposeAttribute(entity, blockCtx);
            break;
=======
        case "HATCH":
            renderEntities = this._DecomposeHatch(entity, blockCtx)
            break
>>>>>>> 3cef91cc
        default:
            console.log("Unhandled entity type: " + entity.type)
            return
        }
        for (const renderEntity of renderEntities) {
            this._ProcessEntity(renderEntity, blockCtx)
        }
    }
    /**
     * @param entity {Entity}
     * @param blockCtx {?BlockContext}
     */
    _ProcessEntity(entity, blockCtx = null) {
        switch (entity.type) {
        case Entity.Type.POINTS:
            this._ProcessPoints(entity, blockCtx)
            break
        case Entity.Type.LINE_SEGMENTS:
            this._ProcessLineSegments(entity, blockCtx)
            break
        case Entity.Type.POLYLINE:
            this._ProcessPolyline(entity, blockCtx)
            break
        case Entity.Type.TRIANGLES:
            this._ProcessTriangles(entity, blockCtx)
            break
        default:
            throw new Error("Unhandled entity type: " + entity.type)
        }
    }

    /**
     * @param entity
     * @param vertex
     * @param blockCtx {?BlockContext}
     * @return {number}
     */
    _GetLineType(entity, vertex = null, blockCtx = null) {
        //XXX lookup
        return 0
    }

    /** Check if start/end with are not specified. */
    _IsPlainLine(entity) {
        return !Boolean(entity.startWidth || entity.endWidth)
    }

    *_DecomposeLine(entity, blockCtx) {
        /* start/end width, bulge - seems cannot be present, at least with current parser */
        if (entity.vertices.length !== 2) {
            return
        }
        const layer = this._GetEntityLayer(entity, blockCtx)
        const color = this._GetEntityColor(entity, blockCtx)
        yield new Entity({
            type: Entity.Type.LINE_SEGMENTS,
            vertices: entity.vertices,
            layer, color,
            lineType: this._GetLineType(entity, entity.vertices[0])
        })
    }

    /** Generate vertices for bulged line segment.
     *
     * @param vertices Generated vertices pushed here.
     * @param startVtx Starting vertex. Assuming it is already present in the vertices array.
     * @param endVtx Ending vertex.
     * @param bulge Bulge value (see DXF specification).
     */
    _GenerateBulgeVertices(vertices, startVtx, endVtx, bulge) {
        const a = 4 * Math.atan(bulge)
        const aAbs = Math.abs(a)
        if (aAbs < this.options.arcTessellationAngle) {
            vertices.push(new Vector2(endVtx.x, endVtx.y))
            return
        }
        const ha = a / 2
        const sha = Math.sin(ha)
        const cha = Math.cos(ha)
        const d = {x: endVtx.x - startVtx.x, y: endVtx.y - startVtx.y}
        const dSq = d.x * d.x + d.y * d.y
        if (dSq < Number.MIN_VALUE * 2) {
            /* No vertex is pushed since end vertex is duplicate of start vertex. */
            return
        }
        const D = Math.sqrt(dSq)
        let R = D / 2 / sha
        d.x /= D
        d.y /= D
        const center = {
            x: (d.x * sha - d.y * cha) * R + startVtx.x,
            y: (d.x * cha + d.y * sha) * R + startVtx.y
        }

        let numSegments = Math.floor(aAbs / this.options.arcTessellationAngle)
        if (numSegments < this.options.minArcTessellationSubdivisions) {
            numSegments = this.options.minArcTessellationSubdivisions
        }
        if (numSegments > 1) {
            const startAngle = Math.atan2(startVtx.y - center.y, startVtx.x - center.x)
            const step = a / numSegments
            if (a < 0) {
                R = -R
            }
            for (let i = 1; i < numSegments; i++) {
                const a = startAngle + i * step
                const v = new Vector2(
                    center.x + R * Math.cos(a),
                    center.y + R * Math.sin(a)
                )
                vertices.push(v)
            }
        }
        vertices.push(new Vector2(endVtx.x, endVtx.y))
    }

    /** Generate vertices for arc segment.
     *
     * @param vertices Generated vertices pushed here.
     * @param center {{x, y}} Center vector.
     * @param radius {number}
     * @param startAngle {?number} Start angle in radians. Zero if not specified. Arc is drawn in
     *  CCW direction from start angle towards end angle.
     * @param endAngle {?number} Optional end angle in radians. Full circle is drawn if not
     *  specified.
     * @param tessellationAngle {?number} Arc tessellation angle in radians, default value is taken
     *  from scene options.
     * @param yRadius {?number} Specify to get ellipse arc. `radius` parameter used as X radius.
     * @param transform {?Matrix3} Optional transform matrix for the arc. Applied as last operation.
     */
    _GenerateArcVertices({vertices, center, radius, startAngle = null, endAngle = null,
                          tessellationAngle = null, yRadius = null, transform = null}) {
        if (!center || !radius) {
            return
        }
        if (!tessellationAngle) {
            tessellationAngle = this.options.arcTessellationAngle
        }
        if (yRadius === null) {
            yRadius = radius
        }
        /* Normalize angles - make them starting from +X in CCW direction. End angle should be
         * greater than start angle.
         */
        if (startAngle === undefined || startAngle === null) {
            startAngle = 0
        } else {
            startAngle += this.angBase
        }
        let isClosed = false
        if (endAngle === undefined || endAngle === null) {
            endAngle = startAngle + 2 * Math.PI
            isClosed = true
        } else {
            endAngle += this.angBase
        }

        //XXX not clear, seem in practice it does not alter arcs rendering.
        // if (this.angDir) {
        //     const tmp = startAngle
        //     startAngle = endAngle
        //     endAngle = tmp
        // }

        while (endAngle <= startAngle) {
            endAngle += Math.PI * 2
        }

        const arcAngle = endAngle - startAngle

        let numSegments = Math.floor(arcAngle / tessellationAngle)
        if (numSegments === 0) {
            numSegments = 1
        }
        const step = arcAngle / numSegments
        for (let i = 0; i <= numSegments; i++) {
            if (i === numSegments && isClosed) {
                break
            }
            const a = startAngle + i * step
            const v = new Vector2(radius * Math.cos(a), yRadius * Math.sin(a))
            v.add(center)
            if (transform) {
                v.applyMatrix3(transform)
            }
            vertices.push(v)
        }
    }

    *_DecomposeArc(entity, blockCtx) {
        const color = this._GetEntityColor(entity, blockCtx)
        const layer = this._GetEntityLayer(entity, blockCtx)
        const lineType = this._GetLineType(entity, null, blockCtx)
        const vertices = []
        this._GenerateArcVertices({vertices, center: entity.center, radius: entity.radius,
                                   startAngle: entity.startAngle, endAngle: entity.endAngle,
                                   transform: this._GetEntityExtrusionTransform(entity)})
        yield new Entity({
            type: Entity.Type.POLYLINE,
            vertices, layer, color, lineType,
            shape: entity.endAngle === undefined
        })
    }

    *_DecomposeCircle(entity, blockCtx) {
        const color = this._GetEntityColor(entity, blockCtx)
        const layer = this._GetEntityLayer(entity, blockCtx)
        const lineType = this._GetLineType(entity, null, blockCtx)
        const vertices = []
        this._GenerateArcVertices({vertices, center: entity.center, radius: entity.radius,
                                   transform: this._GetEntityExtrusionTransform(entity)})
        yield new Entity({
            type: Entity.Type.POLYLINE,
            vertices, layer, color, lineType,
            shape: true
        })
    }

    *_DecomposeEllipse(entity, blockCtx) {
        const color = this._GetEntityColor(entity, blockCtx)
        const layer = this._GetEntityLayer(entity, blockCtx)
        const lineType = this._GetLineType(entity, null, blockCtx)
        const vertices = []
        const xR = Math.sqrt(entity.majorAxisEndPoint.x * entity.majorAxisEndPoint.x +
                                 entity.majorAxisEndPoint.y * entity.majorAxisEndPoint.y)
        const yR = xR * entity.axisRatio
        const rotation = Math.atan2(entity.majorAxisEndPoint.y, entity.majorAxisEndPoint.x)

        const startAngle = entity.startAngle ?? 0
        let endAngle = entity.endAngle ?? startAngle + 2 * Math.PI
        while (endAngle <= startAngle) {
            endAngle += Math.PI * 2
        }
        const isClosed = (entity.endAngle ?? null) === null ||
            Math.abs(endAngle - startAngle - 2 * Math.PI) < 1e-6

        this._GenerateArcVertices({vertices, center: entity.center, radius: xR,
                                   startAngle: entity.startAngle,
                                   endAngle: isClosed ? null : entity.endAngle,
                                   yRadius: yR,
                                   transform: this._GetEntityExtrusionTransform(entity)})
        if (rotation !== 0) {
            //XXX should account angDir?
            const cos = Math.cos(rotation)
            const sin = Math.sin(rotation)
            for (const v of vertices) {
                const tx = v.x - entity.center.x
                const ty = v.y - entity.center.y
                /* Rotate the vertex around the ellipse center point. */
                v.x = tx * cos - ty * sin + entity.center.x
                v.y = tx * sin + ty * cos + entity.center.y
            }
        }

        yield new Entity({
            type: Entity.Type.POLYLINE,
            vertices, layer, color, lineType,
            shape: isClosed
        })
    }

    *_DecomposePoint(entity, blockCtx) {
        if (this.pdMode === PdMode.NONE) {
            /* Points not displayed. */
            return
        }
        if (this.pdMode !== PdMode.DOT && this.pdSize <= 0) {
            /* Currently not supported. */
            return
        }
        const color = this._GetEntityColor(entity, blockCtx)
        const layer = this._GetEntityLayer(entity, blockCtx)
        const markType = this.pdMode & PdMode.MARK_MASK
        const isShaped = (this.pdMode & PdMode.SHAPE_MASK) !== 0

        if (isShaped) {
            /* Shaped mark should be instanced. */
            const key = new BatchingKey(layer, POINT_SHAPE_BLOCK_NAME,
                                        BatchingKey.GeometryType.POINT_INSTANCE, color, 0)
            const batch = this._GetBatch(key)
            batch.PushVertex(this._TransformVertex(entity.position))
            this._CreatePointShapeBlock()
            return
        }

        if (markType === PdMode.DOT) {
            yield new Entity({
                type: Entity.Type.POINTS,
                vertices: [entity.position],
                layer, color,
                lineType: null
            })
            return
        }

        const vertices = []
        this._CreatePointMarker(vertices, markType, entity.position)
        yield new Entity({
            type: Entity.Type.LINE_SEGMENTS,
            vertices, layer, color,
            lineType: null
        })
    }

    *_DecomposeAttribute(entity, blockCtx) {
        if (!this.textRenderer.canRender) {
            return;
        }
        const layer = this._GetEntityLayer(entity, blockCtx);
        const color = this._GetEntityColor(entity, blockCtx);

        const font = this.fontStyles.get(entity.textStyle);

        yield* this.textRenderer.Render({
            text: ParseSpecialChars(entity.text),
            fontSize: entity.textHeight * entity.scale,
            startPos: entity.startPoint,
            endPos: entity.endPoint,
            rotation: entity.rotation,
            hAlign: entity.horizontalJustification,
            vAlign: entity.verticalJustification,
            widthFactor: font?.widthFactor,
            color,
            layer,
        });
    }


    /** Create line segments for point marker.
     * @param vertices
     * @param markType
     * @param position {?{x,y}} point center position, default is zero.
     */
    _CreatePointMarker(vertices, markType, position = null) {
        const _this = this
        function PushVertex(offsetX, offsetY) {
            vertices.push({
                x: (position?.x ?? 0) + offsetX * _this.pdSize * 0.5,
                y: (position?.y ?? 0) + offsetY * _this.pdSize * 0.5
            })
        }

        switch(markType) {
        case PdMode.PLUS:
            PushVertex(0, 1.5)
            PushVertex(0, -1.5)
            PushVertex(-1.5, 0)
            PushVertex(1.5, 0)
            break
        case PdMode.CROSS:
            PushVertex(-1, 1)
            PushVertex(1, -1)
            PushVertex(1, 1)
            PushVertex(-1, -1)
            break
        case PdMode.TICK:
            PushVertex(0, 1)
            PushVertex(0, 0)
            break
        default:
            console.warn("Unsupported point display type: " + markType)
        }
    }

    /** Create point shape block if not yet done. */
    _CreatePointShapeBlock() {
        if (this.pointShapeBlock) {
            return
        }
        /* This mimics DXF block entity. */
        this.pointShapeBlock = new Block({
            name: POINT_SHAPE_BLOCK_NAME,
            position: { x: 0, y: 0}
        })
        /* Fix block origin at zero. */
        this.pointShapeBlock.offset = new Vector2(0, 0)
        const blockCtx = this.pointShapeBlock.DefinitionContext()

        const markType = this.pdMode & PdMode.MARK_MASK
        if (markType !== PdMode.DOT && markType !== PdMode.NONE) {
            const vertices = []
            this._CreatePointMarker(vertices, markType)
            const entity = new Entity({
                type: Entity.Type.LINE_SEGMENTS,
                vertices,
                color: ColorCode.BY_BLOCK
            })
            this._ProcessEntity(entity, blockCtx)
        }

        if (this.pdMode & PdMode.SQUARE) {
            const r = this.pdSize * 0.5
            const vertices = [
                {x: -r, y: r},
                {x: r, y: r},
                {x: r, y: -r},
                {x: -r, y: -r}
            ]
            const entity = new Entity({
                type: Entity.Type.POLYLINE, vertices,
                color: ColorCode.BY_BLOCK,
                shape: true
            })
            this._ProcessEntity(entity, blockCtx)
        }
        if (this.pdMode & PdMode.CIRCLE) {
            const vertices = []
            this._GenerateArcVertices({vertices, center: {x: 0, y: 0},
                                       radius: this.pdSize * 0.5,
                                       tessellationAngle: POINT_CIRCLE_TESSELLATION_ANGLE})
            const entity = new Entity({
                type: Entity.Type.POLYLINE, vertices,
                color: ColorCode.BY_BLOCK,
                shape: true
            })
            this._ProcessEntity(entity, blockCtx)
        }
    }

    *_Decompose3DFace(entity, blockCtx) {
        yield *this._DecomposeFace(entity, entity.vertices, blockCtx, this.options.wireframeMesh)
    }

    *_DecomposeSolid(entity, blockCtx) {
        yield *this._DecomposeFace(entity, entity.points, blockCtx, false,
                                   this._GetEntityExtrusionTransform(entity))
    }

    *_DecomposeFace(entity, vertices, blockCtx, wireframe, transform = null) {
        const layer = this._GetEntityLayer(entity, blockCtx)
        const color = this._GetEntityColor(entity, blockCtx)

        function IsValidTriangle(v1, v2, v3) {
            const e1 = new Vector2().subVectors(v2, v1)
            const e2 = new Vector2().subVectors(v3, v1)
            const area = Math.abs(e1.cross(e2))
            return area > Number.EPSILON
        }

        const v0 = new Vector2(vertices[0].x, vertices[0].y)
        const v1 = new Vector2(vertices[1].x, vertices[1].y)
        const v2 = new Vector2(vertices[2].x, vertices[2].y)
        let v3 = null

        let hasFirstTriangle = IsValidTriangle(v0, v1, v2)
        let hasSecondTriangle = false

        if (vertices.length > 3) {
            /* Fourth vertex may be the same as one of the previous vertices, so additional triangle
             * for degeneration.
             */

            v3 = new Vector2(vertices[3].x, vertices[3].y)
            hasSecondTriangle = IsValidTriangle(v1, v3, v2)
            if (transform) {
                v3.applyMatrix3(transform)
            }
        }
        if (transform) {
            v0.applyMatrix3(transform)
            v1.applyMatrix3(transform)
            v2.applyMatrix3(transform)
        }

        if (!hasFirstTriangle && !hasSecondTriangle) {
            return
        }

        if (wireframe) {
            const _vertices = []
            if (hasFirstTriangle && !hasSecondTriangle) {
                _vertices.push(v0, v1, v2)
            } if (!hasFirstTriangle && hasSecondTriangle) {
                _vertices.push(v1, v3, v2)
            } else {
                _vertices.push(v0, v1, v3, v2)
            }
            yield new Entity({
                type: Entity.Type.POLYLINE,
                vertices: _vertices, layer, color,
                shape: true
            })

        } else {
            const _vertices = []
            const indices = []
            if (hasFirstTriangle) {
                _vertices.push(v0, v1, v2)
                indices.push(0, 1, 2)
            }
            if (hasSecondTriangle) {
                if (!hasFirstTriangle) {
                    _vertices.push(v1, v2)
                    indices.push(0, 1, 2)
                } else {
                    indices.push(1, 2, 3)
                }
                _vertices.push(v3)
            }
            yield new Entity({
                type: Entity.Type.TRIANGLES,
                vertices: _vertices, indices, layer, color
            })
        }
    }

    *_DecomposeText(entity, blockCtx) {
        if (!this.textRenderer.canRender) {
            return
        }
        const layer = this._GetEntityLayer(entity, blockCtx)
        const color = this._GetEntityColor(entity, blockCtx)
        yield* this.textRenderer.Render({
            text: ParseSpecialChars(entity.text),
            fontSize: entity.textHeight,
            startPos: entity.startPoint,
            endPos: entity.endPoint,
            rotation: entity.rotation,
            hAlign: entity.halign,
            vAlign: entity.valign,
            widthFactor: entity.xScale,
            color, layer
        })
    }

    *_DecomposeMText(entity, blockCtx) {
        if (!this.textRenderer.canRender) {
            return
        }
        const layer = this._GetEntityLayer(entity, blockCtx)
        const color = this._GetEntityColor(entity, blockCtx)
        const parser = new MTextFormatParser()
        parser.Parse(ParseSpecialChars(entity.text))
        yield* this.textRenderer.RenderMText({
            formattedText: parser.GetContent(),
            fontSize: entity.height,
            position: entity.position,
            rotation: entity.rotation,
            direction: entity.direction,
            attachment: entity.attachmentPoint,
            lineSpacing: entity.lineSpacing,
            width: entity.width,
            color, layer
        })
    }

    /**
     * @return {?LinearDimension} Dimension handler instance, null if not possible to create from
     * the provided entity.
     */
    _CreateLinearDimension(entity) {
        const type = (entity.dimensionType || 0) & 0xf
        /* For now support linear dimensions only. */
        if ((type != 0 && type != 1) || !entity.linearOrAngularPoint1 ||
            !entity.linearOrAngularPoint2 || !entity.anchorPoint) {

            return null
        }

        let style = null
        if (entity.hasOwnProperty("styleName")) {
            style = this.dimStyles.get(entity.styleName)
        }

        const dim = new LinearDimension({
            p1: new Vector2().copy(entity.linearOrAngularPoint1),
            p2: new Vector2().copy(entity.linearOrAngularPoint2),
            anchor: new Vector2().copy(entity.anchorPoint),
            isAligned: type == 1,
            angle: entity.angle,
            text: entity.text,
            textAnchor: entity.middleOfText ? new Vector2().copy(entity.middleOfText) : null,
            textRotation: entity.textRotation

        /* styleResolver */
        }, valueName => {
            return this._GetDimStyleValue(valueName, entity, style)

        /* textWidthCalculator */
        }, (text, fontSize) => {
            return this.textRenderer.GetLineWidth(text, fontSize)
        })

        if (!dim.IsValid) {
            console.warn("Invalid dimension geometry detected for " + entity.handle)
            return null
        }

        return dim
    }

    *_DecomposeDimension(entity, blockCtx) {
        if ((entity.block ?? null) !== null && this.blocks.has(entity.block)) {
            /* Dimension may have pre-rendered block attached. Then just render this block instead
             * of synthesizing dimension geometry from parameters.
             *
             * Create dummy INSERT entity.
             */
            const insert = {
                name: entity.block,
                position: {x: 0, y: 0}
            }
            this._ProcessInsert(insert, blockCtx)
            return
        }

        /* https://ezdxf.readthedocs.io/en/stable/tutorials/linear_dimension.html
         * https://ezdxf.readthedocs.io/en/stable/tables/dimstyle_table_entry.html
         */

        const dim = this._CreateLinearDimension(entity)
        if (!dim) {
            return
        }

        const layer = this._GetEntityLayer(entity, blockCtx)
        const color = this._GetEntityColor(entity, blockCtx)
        const transform = this._GetEntityExtrusionTransform(entity)

        const layout = dim.GenerateLayout()

        for (const line of layout.lines) {
            const vertices = []

            if (transform) {
                line.start.applyMatrix3(transform)
                line.end.applyMatrix3(transform)
            }
            vertices.push(line.start, line.end)

            yield new Entity({
                type: Entity.Type.LINE_SEGMENTS,
                vertices,
                layer,
                color: line.color ?? color
            })
        }

        for (const triangle of layout.triangles) {
            if (transform) {
                for (const v of triangle.vertices) {
                    v.applyMatrix3(transform)
                }
            }

            yield new Entity({
                type: Entity.Type.TRIANGLES,
                vertices: triangle.vertices,
                indices: triangle.indices,
                layer,
                color: triangle.color ?? color
            })
        }

        if (this.textRenderer.canRender) {
            for (const text of layout.texts) {
                if (transform) {
                    //XXX does not affect text rotation and mirroring
                    text.position.applyMatrix3(transform)
                }
                yield* this.textRenderer.Render({
                    text: text.text,
                    fontSize: text.size,
                    startPos: text.position,
                    rotation: text.angle,
                    hAlign: HAlign.CENTER,
                    vAlign: VAlign.MIDDLE,
                    color: text.color ?? color,
                    layer
                })
            }
        }
    }

    *_DecomposeHatch(entity, blockCtx) {
        if (entity.isSolid) {
            //XXX solid hatch not yet supported
            return
        }

        const style = entity.hatchStyle ?? 0

        if (style != HatchStyle.ODD_PARITY && style != HatchStyle.THROUGH_ENTIRE_AREA) {
            //XXX other styles not yet supported
            return
        }

        const boundaryLoops = this._GetHatchBoundaryLoops(entity)
        if (boundaryLoops.length == 0) {
            console.warn("HATCH entity with empty boundary loops array " +
                "(perhaps some loop types are not implemented yet)")
            return
        }

        const calc = new HatchCalculator(boundaryLoops, style)

        const layer = this._GetEntityLayer(entity, blockCtx)
        const color = this._GetEntityColor(entity, blockCtx)
        const transform = this._GetEntityExtrusionTransform(entity)

        let pattern = null
        if (entity.patternName) {
            pattern = LookupPattern(entity.patternName, this.isMetric)
            if (!pattern) {
                console.log(`Hatch pattern with name ${entity.patternName} not found ` +
                            `(metric: ${this.isMetric})`)
            }
        }
        if (pattern == null && entity.definitionLines) {
            pattern = new Pattern(entity.definitionLines)
        }
        if (pattern == null) {
            pattern = LookupPattern("ANSI31")
        }
        if (!pattern) {
            return
        }

        const seedPoints = entity.seedPoints ? entity.seedPoints : [{x: 0, y: 0}]

        for (const seedPoint of seedPoints) {

            const patTransform = calc.GetPatternTransform({
                seedPoint,
                angle: entity.patternAngle,
                scale: entity.patternScale
            })

            for (const line of pattern.lines) {

                let offsetX = line.offset.x
                let offsetY = line.offset.y

                /* Normalize offset so that Y is always non-negative. Inverting offset vector
                 * direction does not change lines positions.
                 */
                if (offsetY < 0) {
                    offsetY = -offsetY
                    offsetX = -offsetX
                }

                const lineTransform = calc.GetLineTransform({
                    patTransform,
                    basePoint: line.base,
                    angle: line.angle ?? 0
                })

                const bbox = calc.GetBoundingBox(lineTransform)
                const margin = (bbox.max.x - bbox.min.x) * 0.05

                /* First determine range of line indices. Line with index 0 goes through base point
                 * (which is [0; 0] in line coordinates system). Line with index `n`` starts in `n`
                 * offset vectors added to the base point.
                 */
                let minLineIdx, maxLineIdx
                if (offsetY == 0) {
                    /* Degenerated to single line. */
                    minLineIdx = 0
                    maxLineIdx = 0
                } else {
                    minLineIdx = Math.ceil(bbox.min.y / offsetY)
                    maxLineIdx = Math.floor(bbox.max.y / offsetY)
                }

                if (maxLineIdx - minLineIdx > MAX_HATCH_LINES) {
                    console.warn("Too many lines produced by hatching pattern")
                    continue
                }

                let dashPatLength
                if (line.dashes && line.dashes.length > 1) {
                    dashPatLength = 0
                    for (const dash of line.dashes) {
                        if (dash < 0) {
                            dashPatLength -= dash
                        } else {
                            dashPatLength += dash
                        }
                    }
                } else {
                    dashPatLength = null
                }

                const ocsTransform = lineTransform.clone().invert()

                for (let lineIdx = minLineIdx; lineIdx <= maxLineIdx; lineIdx++) {
                    const y = lineIdx * offsetY
                    const xBase = lineIdx * offsetX

                    const xStart = bbox.min.x - margin
                    const xEnd = bbox.max.x + margin
                    const lineLength = xEnd - xStart
                    const start = new Vector2(xStart, y).applyMatrix3(ocsTransform)
                    const end = new Vector2(xEnd, y).applyMatrix3(ocsTransform)
                    const lineVec = end.clone().sub(start)
                    const clippedSegments = calc.ClipLine([start, end])

                    function GetParam(x) {
                        return (x - xStart) / lineLength
                    }

                    function RenderSegment(seg) {
                        const p1 = lineVec.clone().multiplyScalar(seg[0]).add(start)
                        const p2 = lineVec.clone().multiplyScalar(seg[1]).add(start)
                        if (transform) {
                            p1.applyMatrix3(transform)
                            p2.applyMatrix3(transform)
                        }
                        if (seg[1] - seg[0] <= Number.EPSILON) {
                            return new Entity({
                                type: Entity.Type.POINTS,
                                vertices: [p1],
                                layer, color
                            })
                        }
                        return new Entity({
                            type: Entity.Type.LINE_SEGMENTS,
                            vertices: [p1, p2],
                            layer, color
                        })
                    }

                    /** Clip segment against `clippedSegments`. */
                    function *ClipSegment(segStart, segEnd) {
                        for (const seg of clippedSegments) {
                            if (seg[0] >= segEnd) {
                                return
                            }
                            if (seg[1] <= segStart) {
                                continue
                            }
                            const _start = Math.max(segStart, seg[0])
                            const _end = Math.min(segEnd, seg[1])
                            yield [_start, _end]
                            segStart = _end
                        }
                    }

                    /* Determine range for segment indices. One segment is one full sequence of
                     * dashes. In case there is no dashes (solid line), just use hatch bounds.
                     */
                    if (dashPatLength !== null) {
                        let minSegIdx = Math.floor((xStart - xBase) / dashPatLength)
                        let maxSegIdx = Math.floor((xEnd - xBase) / dashPatLength)
                        if (maxSegIdx - minSegIdx >= MAX_HATCH_SEGMENTS) {
                            console.warn("Too many segments produced by hatching pattern line")
                            continue
                        }

                        for (let segIdx = minSegIdx; segIdx <= maxSegIdx; segIdx++) {
                            let segStartParam = GetParam(xBase + segIdx * dashPatLength)

                            for (let dashLength of line.dashes) {
                                const isSpace = dashLength < 0
                                if (isSpace) {
                                    dashLength = - dashLength
                                }
                                const dashLengthParam = dashLength / lineLength
                                if (!isSpace) {
                                    for (const seg of ClipSegment(segStartParam,
                                                                  segStartParam + dashLengthParam)) {
                                        yield RenderSegment(seg)
                                    }
                                }
                                segStartParam += dashLengthParam
                            }
                        }

                    } else {
                        /* Single solid line. */
                        for (const seg of clippedSegments) {
                            yield RenderSegment(seg)
                        }
                    }
                }
            }
        }
    }

    /** @return {Vector2[][]} Each loop is a list of points in OCS coordinates. */
    _GetHatchBoundaryLoops(entity) {
        if (!entity.boundaryLoops) {
            return []
        }

        const result = []

        const AddPoints = (vertices, points) => {
            const n = points.length
            if (n == 0) {
                return
            }
            if (vertices.length == 0) {
                vertices.push(points[0])
            } else {
                const lastPt = vertices[vertices.length - 1]
                if (lastPt.x != points[0].x || lastPt.y != points[0].y) {
                    vertices.push(points[0])
                }
            }
            for (let i = 1; i < n; i++) {
                vertices.push(points[i])
            }
        }

        for (const loop of entity.boundaryLoops) {
            const vertices = []

            //XXX handle external references

            if (loop.type & 2) {
                /* Polyline. */
                for (let vtxIdx = 0; vtxIdx < loop.polyline.vertices.length; vtxIdx++) {
                    const vtx = loop.polyline.vertices[vtxIdx]
                    if ((vtx.bulge ?? 0) == 0) {
                        vertices.push(new Vector2(vtx.x, vtx.y))
                    } else {
                        const prevVtx = loop.polyline.vertices[vtxIdx == 0 ?
                            loop.polyline.vertices.length - 1 : vtxIdx - 1]
                        if ((prevVtx.bulge ?? 0) == 0) {
                            /* Start vertex is not produced by _GenerateBulgeVertices(). */
                            vertices.push(new Vector2(vtx.x, vtx.y))
                        }
                        const nextVtx = loop.polyline.vertices[
                            vtxIdx == loop.polyline.vertices.length - 1 ? 0 : vtxIdx + 1]
                        this._GenerateBulgeVertices(vertices, vtx, nextVtx, vtx.bulge)
                    }
                }

            } else if (loop.edges && loop.edges.length > 0) {
                for (const edge of loop.edges) {
                    switch (edge.type) {
                    case 1:
                        /* Line segment. */
                        AddPoints(vertices, [new Vector2(edge.start.x, edge.start.y),
                                             new Vector2(edge.end.x, edge.end.y)])
                        break
                    case 2: {
                        /* Circular arc. */
                        const arcVertices = []
                        this._GenerateArcVertices({
                            vertices: arcVertices,
                            center: edge.start,
                            radius: edge.radius,
                            startAngle: edge.startAngle,
                            endAngle: edge.endAngle
                        })
                        AddPoints(vertices, arcVertices)
                        break
                    }
                    case 3: {
                        /* Elliptic arc. */
                        const center = edge.start
                        const majorAxisEndPoint = edge.end
                        const xR = Math.sqrt(majorAxisEndPoint.x * majorAxisEndPoint.x +
                                             majorAxisEndPoint.y * majorAxisEndPoint.y)
                        const axisRatio = edge.radius
                        const yR = xR * axisRatio
                        const rotation = Math.atan2(majorAxisEndPoint.y, majorAxisEndPoint.x)
                        const arcVertices = []
                        this._GenerateArcVertices({
                            vertices: arcVertices,
                            center,
                            radius: xR,
                            startAngle: edge.startAngle,
                            endAngle: edge.endAngle,
                            yRadius: yR
                        })
                        if (rotation !== 0) {
                            //XXX should account angDir?
                            const cos = Math.cos(rotation)
                            const sin = Math.sin(rotation)
                            for (const v of arcVertices) {
                                const tx = v.x - center.x
                                const ty = v.y - center.y
                                /* Rotate the vertex around the ellipse center point. */
                                v.x = tx * cos - ty * sin + center.x
                                v.y = tx * sin + ty * cos + center.y
                            }
                        }
                        AddPoints(vertices, arcVertices)
                        break;
                    }
                    case 4:
                        /* Spline. */
                        const controlPoints = edge.controlPoints.map(p => [p.x, p.y])
                        const subdivisions = controlPoints.length * SPLINE_SUBDIVISION
                        const step = 1 / subdivisions
                        for (let i = 0; i <= subdivisions; i++) {
                            const pt = this._InterpolateSpline(i * step, edge.degreeOfSplineCurve,
                                                               controlPoints,
                                                               edge.knotValues)
                            vertices.push(new Vector2(pt[0],pt[1]))
                        }
                        break;
                    default:
                        console.warn("Unhandled hatch boundary loop edge type: " + edge.type)
                    }
                }
            }

            if (vertices.length > 2) {
                const first = vertices[0]
                const last = vertices[vertices.length - 1]
                if (last.x == first.x && last.y == first.y) {
                    vertices.length = vertices.length - 1
                }
            }
            if (vertices.length > 2) {
                result.push(vertices)
            }
        }

        return result
    }

    _GetDimStyleValue(valueName, entity, style) {
        const entries = entity?.xdata?.ACAD?.DSTYLE?.values
        if (entries) {
            let isVarCode = true
            let found = false
            for (const e of entries) {
                if (isVarCode) {
                    if (e.code != 1070) {
                        /* Unexpected group code. */
                        break
                    }
                    if (dimStyleCodes.get(e.value) == valueName) {
                        found = true
                    }
                } else if (found) {
                    return e.value
                }
                isVarCode = !isVarCode
            }
        }
        if (style && style.hasOwnProperty(valueName)) {
            return style[valueName]
        }
        if (this.vars.has(valueName)) {
            return this.vars.get(valueName)
        }
        if (DEFAULT_VARS.hasOwnProperty(valueName)) {
            const value = DEFAULT_VARS[valueName]
            if (value instanceof Function) {
                return value.call(this)
            }
            return value
        }
        return null
    }

    /**
     * Updates batches directly.
     * @param entity
     * @param blockCtx {?BlockContext} Nested block insert when non-null.
     */
    _ProcessInsert(entity, blockCtx = null) {
        if (blockCtx) {
            //XXX handle indirect recursion
            if (blockCtx.name === entity.name) {
                console.warn("Recursive block reference: " + blockCtx.name)
                return
            }
            /* Flatten nested blocks definition. */
            const block = this.blocks.get(entity.name)
            if (!block) {
                console.warn("Unresolved nested block reference: " + entity.name)
            }
            const nestedCtx = blockCtx.NestedBlockContext(block, entity)
            if (block.data.entities) {
                for (const entity of block.data.entities) {
                    this._ProcessDxfEntity(entity, nestedCtx)
                }
            }
            return
        }

        const block = this.blocks.get(entity.name)
        if (block === null) {
            console.warn("Unresolved block reference in INSERT: " + entity.name)
            return
        }
        if (!block.HasGeometry()) {
            return
        }

        const layer = this._GetEntityLayer(entity, null)
        const color = this._GetEntityColor(entity, null)
        const lineType = this._GetLineType(entity, null, null)
        //XXX apply extrusion direction
        const transform = block.InstantiationContext().GetInsertionTransform(entity)

        /* Update bounding box and origin with transformed block bounds corner points. */
        const bounds = block.bounds
        this._UpdateBounds(new Vector2(bounds.minX, bounds.minY).applyMatrix3(transform))
        this._UpdateBounds(new Vector2(bounds.maxX, bounds.maxY).applyMatrix3(transform))
        this._UpdateBounds(new Vector2(bounds.minX, bounds.maxY).applyMatrix3(transform))
        this._UpdateBounds(new Vector2(bounds.maxX, bounds.minY).applyMatrix3(transform))

        transform.translate(-this.origin.x, -this.origin.y)
        //XXX grid instancing not supported yet
        if (block.flatten) {
            for (const batch of block.batches) {
                this._FlattenBatch(batch, layer, color, lineType, transform)
            }
        } else {
            const key = new BatchingKey(layer, entity.name, BatchingKey.GeometryType.BLOCK_INSTANCE,
                                        color, lineType)
            const batch = this._GetBatch(key)
            batch.PushInstanceTransform(transform)
        }
    }

    /** Flatten block definition batch. It is merged into suitable instant rendering batch. */
    _FlattenBatch(blockBatch, layerName, blockColor, blockLineType, transform) {
        const layer = this.layers.get(layerName)
        let color, lineType = 0
        if (blockBatch.key.color === ColorCode.BY_BLOCK) {
            color = blockColor
        } else if (blockBatch.key.color === ColorCode.BY_LAYER) {
            color = layer?.color ?? 0
        } else {
            color = blockBatch.key.color
        }
        //XXX line type
        const key = new BatchingKey(layerName, null, blockBatch.key.geometryType, color, lineType)
        const batch = this._GetBatch(key)
        batch.Merge(blockBatch, transform)
    }

    /**
     * Generate entities for shaped polyline (e.g. line resulting in mesh). All segments are shaped
     * (have start/end width). Segments may be bulge.
     * @param vertices
     * @param layer
     * @param color
     * @param lineType
     * @param shape {Boolean} True if closed polyline.
     * @return {Generator<Entity>}
     */
    *_GenerateShapedPolyline(vertices, layer, color, lineType, shape) {
        //XXX
        yield new Entity({
                             type: Entity.Type.POLYLINE,
                             vertices,
                             layer,
                             color,
                             lineType,
                             shape
                         })
    }

    /** Mirror entity vertices if necessary in case of extrusionDirection with negative Z specified.
     *
     * @param entity Entity to check.
     * @param vertices {?{x,y}[]} Vertices array to use instead of entity vertices attribute.
     * @return {{x,y}[]} Vertices array with mirrored X if necessary. All attributes preserved.
     */
    _MirrorEntityVertices(entity, vertices = null) {
        if (!entity.extrusionDirection || entity.extrusionDirection.z >= 0) {
            return vertices ?? entity.vertices
        }
        if (!vertices || vertices === entity.vertices) {
            vertices = entity.vertices.slice()
        }
        const n = vertices.length
        for (let i = 0; i < n; i++) {
            const v = vertices[i]
            const _v = {x: -v.x}
            for (const propName in v) {
                if (!v.hasOwnProperty(propName)) {
                    continue
                }
                if (propName !== "x") {
                    _v[propName] = v[propName]
                }
            }
            vertices[i] = _v
        }
        return vertices
    }

    *_DecomposePolyline(entity, blockCtx = null) {

        if (entity.isPolyfaceMesh) {
            yield *this._DecomposePolyfaceMesh(entity, blockCtx)
            return
        }

        let entityVertices, verticesCount
        if (entity.includesCurveFitVertices || entity.includesSplineFitVertices) {
            entityVertices = entity.vertices.filter(v => v.splineVertex || v.curveFittingVertex)
            verticesCount = entityVertices.length
        } else {
            entityVertices = entity.vertices
            verticesCount = entity.vertices.length
        }
        if (verticesCount < 2) {
            return
        }
        entityVertices = this._MirrorEntityVertices(entity, entityVertices)
        const color = this._GetEntityColor(entity, blockCtx)
        const layer = this._GetEntityLayer(entity, blockCtx)
        const _this = this
        let startIdx = 0
        let curPlainLine = this._IsPlainLine(entityVertices[0])
        let curLineType = this._GetLineType(entity, entityVertices[0], blockCtx)
        let curVertices = null

        function *CommitSegment(endIdx) {
            if (endIdx === startIdx) {
                return
            }
            let isClosed = false
            let vertices = curVertices
            if (endIdx === verticesCount && startIdx === 0) {
                isClosed = true
                if (vertices === null) {
                    vertices = entityVertices
                }
            } else if (endIdx === verticesCount - 1 && startIdx === 0) {
                if (vertices === null) {
                    vertices = entityVertices
                }
            } else if (endIdx === verticesCount) {
                if (vertices === null) {
                    vertices = entityVertices.slice(startIdx, endIdx)
                    vertices.push(entityVertices[0])
                }
            } else {
                if (vertices === null) {
                    vertices = entityVertices.slice(startIdx, endIdx + 1)
                }
            }

            if (curPlainLine) {
                yield new Entity({
                                     type: Entity.Type.POLYLINE,
                                     vertices, layer, color,
                                     lineType: curLineType,
                                     shape: isClosed
                                 })
            } else {
                yield* _this._GenerateShapedPolyline(vertices, layer, color, curLineType, isClosed)
            }

            startIdx = endIdx
            if (endIdx !== verticesCount) {
                curPlainLine = _this._IsPlainLine(entityVertices[endIdx])
                curLineType = _this._GetLineType(entity, entityVertices[endIdx])
            }
            curVertices = null
        }

        for (let vIdx = 1; vIdx <= verticesCount; vIdx++) {
            const prevVtx = entityVertices[vIdx - 1]
            let vtx
            if (vIdx === verticesCount) {
                if (!entity.shape) {
                    yield* CommitSegment(vIdx - 1)
                    break
                }
                vtx = entityVertices[0]
            } else {
                vtx = entityVertices[vIdx]
            }

            if (Boolean(prevVtx.bulge) && curPlainLine) {
                if (curVertices === null) {
                    curVertices = entityVertices.slice(startIdx, vIdx)
                }
                this._GenerateBulgeVertices(curVertices, prevVtx, vtx, prevVtx.bulge)
            } else if (curVertices !== null) {
                curVertices.push(vtx)
            }

            if (vIdx === verticesCount) {
                yield* CommitSegment(vIdx)
                break
            }

            const isPlainLine = this._IsPlainLine(vtx)
            const lineType = this._GetLineType(entity, vtx)
            if (isPlainLine !== curPlainLine ||
                /* Line type is accounted for plain lines only. */
                (curPlainLine && lineType !== curLineType)) {

                yield* CommitSegment(vIdx)
            }
        }
    }

    *_DecomposePolyfaceMesh(entity, blockCtx = null) {
        const layer = this._GetEntityLayer(entity, blockCtx)
        const color = this._GetEntityColor(entity, blockCtx)

        const vertices = []
        const faces = []

        for (const v of entity.vertices) {
            if (v.faces) {
                const face = {
                    indices: [],
                    hiddenEdges: []
                }
                for (const vIdx of v.faces) {
                    if (vIdx == 0) {
                        break
                    }
                    face.indices.push(vIdx < 0 ? -vIdx - 1 : vIdx - 1)
                    face.hiddenEdges.push(vIdx < 0)
                }
                if (face.indices.length == 3 || face.indices.length == 4) {
                    faces.push(face)
                }
            } else {
                vertices.push(new Vector2(v.x, v.y))
            }
        }

        const polylines = []
        const CommitLineSegment = (startIdx, endIdx) => {
            if (polylines.length > 0) {
                const prev = polylines[polylines.length - 1]
                if (prev.indices[prev.indices.length - 1] == startIdx) {
                    prev.indices.push(endIdx)
                    return
                }
                if (prev.indices[0] == prev.indices[prev.indices.length - 1]) {
                    prev.isClosed = true
                }
            }
            polylines.push({
                indices: [startIdx, endIdx],
                isClosed: false
            })
        }

        for (const face of faces) {

            if (this.options.wireframeMesh) {
                for (let i = 0; i < face.indices.length; i++) {
                    if (face.hiddenEdges[i]) {
                        continue
                    }
                    const nextIdx = i < face.indices.length - 1 ? i + 1 : 0
                    CommitLineSegment(face.indices[i], face.indices[nextIdx])
                }

            } else {
                let indices
                if (face.indices.length == 3) {
                    indices = face.indices
                } else {
                    indices = [face.indices[0], face.indices[1], face.indices[2],
                               face.indices[0], face.indices[2], face.indices[3]]
                }
                yield new Entity({
                    type: Entity.Type.TRIANGLES,
                    vertices, indices, layer, color
                })
            }
        }

        if (this.options.wireframeMesh) {
            for (const pl of polylines) {
                if (pl.length == 2) {
                    yield new Entity({
                        type: Entity.Type.LINE_SEGMENTS,
                        vertices: [vertices[pl.indices[0]], vertices[pl.indices[1]]],
                        layer, color
                    })
                } else {
                    const _vertices = []
                    for (const vIdx of pl.indices) {
                        _vertices.push(vertices[vIdx])
                    }
                    yield new Entity({
                        type: Entity.Type.POLYLINE,
                        vertices: _vertices, layer, color,
                        shape: pl.isClosed
                    })
                }
            }
        }
    }

    *_DecomposeSpline(entity, blockCtx = null) {
        const color = this._GetEntityColor(entity, blockCtx)
        const layer = this._GetEntityLayer(entity, blockCtx)
        const lineType = this._GetLineType(entity, null, blockCtx)
        const controlPoints = entity.controlPoints.map(p => [p.x, p.y])
        const vertices = []
        const subdivisions = controlPoints.length * SPLINE_SUBDIVISION
        const step = 1 / subdivisions
        for (let i = 0; i <= subdivisions; i++) {
            const pt = this._InterpolateSpline(i * step, entity.degreeOfSplineCurve, controlPoints,
                                               entity.knotValues)
            vertices.push({x: pt[0], y: pt[1]})
        }
        //XXX extrusionDirection (normalVector) transform?
        yield new Entity({type: Entity.Type.POLYLINE, vertices, layer, color, lineType})
    }

    /** Get a point on a B-spline.
     * https://github.com/thibauts/b-spline
     * @param t {number} Point position on spline, [0..1].
     * @param degree {number} B-spline degree.
     * @param points {number[][]} Control points. Each point should have the same dimension which
     *  defines dimension of the result.
     * @param knots {?number[]} Knot vector. Should have size `points.length + degree + 1`. Default
     *  is uniform spline.
     * @param weights {?number} Optional weights vector.
     * @return {number[]} Resulting point on the specified position.
     */
    _InterpolateSpline(t, degree, points, knots = null, weights = null) {
        let i, j, s, l             // function-scoped iteration variables
        const n = points.length    // points count
        const d = points[0].length // point dimensionality

        if (degree < 1) {
            throw new Error("Degree must be at least 1 (linear)")
        }
        if (degree > (n - 1)) {
            throw new Error("Degree must be less than or equal to point count - 1")
        }

        if (!weights) {
            // build weight vector of length [n]
            weights = []
            for(i = 0; i < n; i++) {
                weights[i] = 1
            }
        }

        if (!knots) {
            // build knot vector of length [n + degree + 1]
            knots = []
            for(i = 0; i < n + degree + 1; i++) {
                knots[i] = i
            }
        } else {
            if (knots.length !== n + degree + 1) {
                throw new Error("Bad knot vector length")
            }
        }

        const domain = [
            degree,
            knots.length-1 - degree
        ]

        // remap t to the domain where the spline is defined
        const low  = knots[domain[0]]
        const high = knots[domain[1]]
        t = t * (high - low) + low

        if (t < low) {
            t = low
        } else if (t > high) {
            t = high
        }

        // find s (the spline segment) for the [t] value provided
        for (s = domain[0]; s < domain[1]; s++) {
            if (t >= knots[s] && t <= knots[s + 1]) {
                break
            }
        }

        // convert points to homogeneous coordinates
        const v = []
        for (i = 0; i < n; i++) {
            v[i] = []
            for (j = 0; j < d; j++) {
                v[i][j] = points[i][j] * weights[i]
            }
            v[i][d] = weights[i]
        }

        // l (level) goes from 1 to the curve degree + 1
        let alpha
        for (l = 1; l <= degree + 1; l++) {
            // build level l of the pyramid
            for(i = s; i > s - degree - 1 + l; i--) {
                alpha = (t - knots[i]) / (knots[i + degree + 1 - l] - knots[i])
                // interpolate each component
                for(j = 0; j < d + 1; j++) {
                    v[i][j] = (1 - alpha) * v[i - 1][j] + alpha * v[i][j]
                }
            }
        }

        // convert back to cartesian and return
        const result = []
        for(i = 0; i < d; i++) {
            result[i] = v[s][i] / v[s][d]
        }
        return result
    }

    /**
     * @param entity {Entity}
     * @param blockCtx {?BlockContext}
     */
    _ProcessPoints(entity, blockCtx = null) {
        const key = new BatchingKey(entity.layer, blockCtx?.name,
                                    BatchingKey.GeometryType.POINTS, entity.color, 0)
        const batch = this._GetBatch(key)
        for (const v of entity.vertices) {
            batch.PushVertex(this._TransformVertex(v, blockCtx))
        }
    }

    /**
     * @param entity {Entity}
     * @param blockCtx {?BlockContext}
     */
    _ProcessLineSegments(entity, blockCtx = null) {
        if (entity.vertices.length % 2 !== 0) {
            throw Error("Even number of vertices expected")
        }
        const key = new BatchingKey(entity.layer, blockCtx?.name,
                                    BatchingKey.GeometryType.LINES, entity.color, entity.lineType)
        const batch = this._GetBatch(key)
        for (const v of entity.vertices) {
            batch.PushVertex(this._TransformVertex(v, blockCtx))
        }
    }

    /**
     * @param entity {Entity}
     * @param blockCtx {?BlockContext}
     */
    _ProcessPolyline(entity, blockCtx = null) {
        if (entity.vertices.length < 2) {
            return
        }
        /* It is more optimal to render short polylines un-indexed. Also DXF often contains
         * polylines with just two points.
         */
        const verticesCount = entity.vertices.length
        if (verticesCount <= 3) {
            const key = new BatchingKey(entity.layer, blockCtx?.name,
                                        BatchingKey.GeometryType.LINES, entity.color,
                                        entity.lineType)
            const batch = this._GetBatch(key)
            let prev = null
            for (const v of entity.vertices) {
                if (prev !== null) {
                    batch.PushVertex(this._TransformVertex(prev, blockCtx))
                    batch.PushVertex(this._TransformVertex(v, blockCtx))
                }
                prev = v
            }
            if (entity.shape && verticesCount > 2) {
                batch.PushVertex(this._TransformVertex(entity.vertices[verticesCount - 1], blockCtx))
                batch.PushVertex(this._TransformVertex(entity.vertices[0], blockCtx))
            }
            return
        }

        const key = new BatchingKey(entity.layer, blockCtx?.name,
                                    BatchingKey.GeometryType.INDEXED_LINES,
                                    entity.color, entity.lineType)
        const batch = this._GetBatch(key)
        /* Line may be split if exceeds chunk limit. */
        for (const lineChunk of entity._IterateLineChunks()) {
            const chunk = batch.PushChunk(lineChunk.verticesCount)
            for (const v of lineChunk.vertices) {
                chunk.PushVertex(this._TransformVertex(v, blockCtx))
            }
            for (const idx of lineChunk.indices) {
                chunk.PushIndex(idx)
            }
            chunk.Finish()
        }
    }

    /**
     * @param entity {Entity}
     * @param blockCtx {?BlockContext}
     */
    _ProcessTriangles(entity, blockCtx = null) {
        if (entity.vertices.length < 3) {
            return
        }
        if (entity.indices.length % 3 !== 0) {
            console.error("Unexpected size of indices array: " + entity.indices.length)
            return
        }
        const key = new BatchingKey(entity.layer, blockCtx?.name,
                                    BatchingKey.GeometryType.INDEXED_TRIANGLES,
                                    entity.color, 0)
        const batch = this._GetBatch(key)
        //XXX splitting into chunks is not yet implemented. Currently used only for text glyphs so
        // should fit into one chunk
        const chunk = batch.PushChunk(entity.vertices.length)
        for (const v of entity.vertices) {
            chunk.PushVertex(this._TransformVertex(v, blockCtx))
        }
        for (const idx of entity.indices) {
            chunk.PushIndex(idx)
        }
        chunk.Finish()
    }

    /** Resolve entity color.
     *
     * @param entity
     * @param blockCtx {?BlockContext}
     * @return {number} RGB color value. For block entity it also may be one of ColorCode values
     *  which are resolved on block instantiation.
     */
    _GetEntityColor(entity, blockCtx = null) {
        let color = ColorCode.BY_LAYER
        if (entity.colorIndex === 0) {
            color = ColorCode.BY_BLOCK
        } else if (entity.colorIndex === 256) {
            color = ColorCode.BY_LAYER
        } else if (entity.hasOwnProperty("color")) {
            color = entity.color
        }

        if (blockCtx) {
            return color
        }
        if (color === ColorCode.BY_LAYER || color === ColorCode.BY_BLOCK) {
            /* BY_BLOCK is not useful when not in block so replace it by layer as well. */
            if (entity.hasOwnProperty("layer")) {
                const layer = this.layers.get(entity.layer)
                if (layer) {
                    return layer.color
                }
            }
        } else {
            return color
        }
        /* Fallback to black. */
        return 0
    }

    /** @return {?string} Layer name, null for block entity. */
    _GetEntityLayer(entity, blockCtx = null) {
        if (blockCtx) {
            return null
        }
        if (entity.hasOwnProperty("layer")) {
            return entity.layer
        }
        return "0"
    }

    /** Check extrusionDirection property of the entity and return corresponding transform matrix.
     *
     * @return {?Matrix3} Null if not transform required.
     */
    _GetEntityExtrusionTransform(entity) {
        //XXX For now just mirror X axis if extrusion Z is negative. No full support for arbitrary
        // OCS yet.
        if (!entity.hasOwnProperty("extrusionDirection")) {
            return null
        }
        if (entity.extrusionDirection.z > 0) {
            return null
        }
        return new Matrix3().scale(-1, 1)
    }

    /** @return {RenderBatch} */
    _GetBatch(key) {
        let batch = this.batches.find({key})
        if (batch !== null) {
            return batch
        }
        batch = new RenderBatch(key)
        this.batches.insert(batch)
        if (key.blockName !== null && !key.IsInstanced()) {
            /* Block definition batch. */
            const block = this.blocks.get(key.blockName)
            if (block) {
                block.batches.push(batch)
            }
        }
        return batch
    }

    /**
     * Apply all necessary final transforms to a vertex before just before storing it in a rendering
     * batch.
     * @param v {{x: number, y: number}}
     * @param blockCtx {BlockContext}
     * @return {{x: number, y: number}}
     */
    _TransformVertex(v, blockCtx = null) {
        if (blockCtx) {
            /* Block definition in block coordinates. So it should not touch bounds and origin. */
            return blockCtx.TransformVertex(v)
        }
        this._UpdateBounds(v)
        return { x: v.x - this.origin.x, y: v.y - this.origin.y }
    }

    /** @param v {{x,y}} Vertex to extend bounding box with and set origin. */
    _UpdateBounds(v) {
        if (this.bounds === null) {
            this.bounds = { minX: v.x, maxX: v.x, minY: v.y, maxY: v.y }
        } else {
            if (v.x < this.bounds.minX) {
                this.bounds.minX = v.x
            } else if (v.x > this.bounds.maxX) {
                this.bounds.maxX = v.x
            }
            if (v.y < this.bounds.minY) {
                this.bounds.minY = v.y
            } else if (v.y > this.bounds.maxY) {
                this.bounds.maxY = v.y
            }
        }
        if (this.origin === null) {
            this.origin = { x: v.x, y: v.y }
        }
    }

    _BuildScene() {
        let verticesSize = 0
        let indicesSize = 0
        let transformsSize = 0
        this.batches.each(b => {
            verticesSize += b.GetVerticesBufferSize()
            indicesSize += b.GetIndicesBufferSize()
            transformsSize += b.GetTransformsSize()
        })

        const scene = {
            vertices: new ArrayBuffer(verticesSize),
            indices: new ArrayBuffer(indicesSize),
            transforms: new ArrayBuffer(transformsSize),
            batches: [],
            layers: [],
            origin: this.origin,
            bounds: this.bounds,
            hasMissingChars: this.hasMissingChars
        }

        const buffers = {
            vertices: new Float32Array(scene.vertices),
            verticesOffset: 0,
            indices: new Uint16Array(scene.indices),
            indicesOffset: 0,
            transforms: new Float32Array(scene.transforms),
            transformsOffset: 0
        }

        this.batches.each(b => {
            scene.batches.push(b.Serialize(buffers))
        })

        for (const layer of this.layers.values()) {
            scene.layers.push({
                name: layer.name,
                displayName: layer.displayName,
                color: layer.color
            })
        }

        scene.pointShapeHasDot = (this.pdMode & PdMode.MARK_MASK) === PdMode.DOT

        return scene
    }
}

class RenderBatch {
    constructor(key) {
        this.key = key
        if (key.IsIndexed()) {
            this.chunks = []
        } else if (key.geometryType === BatchingKey.GeometryType.BLOCK_INSTANCE) {
            this.transforms = new DynamicBuffer(NativeType.FLOAT32)
        } else {
            this.vertices = new DynamicBuffer(NativeType.FLOAT32)
        }
    }

    PushVertex(v) {
        const idx = this.vertices.Push(v.x)
        this.vertices.Push(v.y)
        return idx
    }

    /**
     * @param matrix {Matrix3} 3x3 Transform matrix. Assuming 2D affine transform so only top 3x2
     *  sub-matrix is taken.
     */
    PushInstanceTransform(matrix) {
        /* Storing in row-major order as expected by renderer. */
        for (let row = 0; row < 2; row++) {
            for (let col = 0; col < 3; col++) {
                this.transforms.Push(matrix.elements[col * 3 + row])
            }
        }
    }

    /** This method actually reserves space for the specified number of indexed vertices in some
     * chunk. The returned object should be used to push exactly the same amount vertices and any
     * number of their referring indices.
     * @param verticesCount Number of vertices in the chunk.
     * @return {IndexedChunkWriter}
     */
    PushChunk(verticesCount) {
        if (verticesCount > INDEXED_CHUNK_SIZE) {
            throw new Error("Vertices count exceeds chunk limit: " + verticesCount)
        }
        /* Find suitable chunk with minimal remaining space to fill them as fully as possible. */
        let curChunk = null
        let curSpace = 0
        for (const chunk of this.chunks) {
            const space = INDEXED_CHUNK_SIZE - chunk.vertices.GetSize() / 2
            if (space < verticesCount) {
                continue
            }
            if (curChunk === null || space < curSpace) {
                curChunk = chunk
                curSpace = space
            }
        }
        if (curChunk === null) {
            curChunk = this._NewChunk(verticesCount)
        }
        return new IndexedChunkWriter(curChunk, verticesCount)
    }

    /** Merge other batch into this one. They should have the same geometry type. Instanced batches
     * are disallowed.
     *
     * @param batch {RenderBatch}
     * @param transform {?Matrix3} Optional transform to apply for merged vertices.
     */
    Merge(batch, transform = null) {
        if (this.key.geometryType !== batch.key.geometryType) {
            throw new Error("Rendering batch merging geometry type mismatch: " +
                            `${this.key.geometryType} !== ${batch.key.geometryType}`)
        }
        if (this.key.IsInstanced()) {
            throw new Error("Attempted to merge instanced batch")
        }
        if (this.key.IsIndexed()) {
            /* Merge chunks. */
            for (const chunk of batch.chunks) {
                const verticesSize = chunk.vertices.size
                const chunkWriter = this.PushChunk(verticesSize / 2)
                for (let i = 0; i < verticesSize; i += 2) {
                    const v = new Vector2(chunk.vertices.Get(i), chunk.vertices.Get(i + 1))
                    if (transform) {
                        v.applyMatrix3(transform)
                    }
                    chunkWriter.PushVertex(v)
                }
                const numIndices = chunk.indices.size
                for (let i = 0; i < numIndices; i ++) {
                    chunkWriter.PushIndex(chunk.indices.Get(i))
                }
                chunkWriter.Finish()
            }
        } else {
            const n = batch.vertices.size
            for (let i = 0; i < n; i += 2) {
                const v = new Vector2(batch.vertices.Get(i), batch.vertices.Get(i + 1))
                if (transform) {
                    v.applyMatrix3(transform)
                }
                this.PushVertex(v)
            }
        }
    }

    /** @return Vertices buffer required size in bytes. */
    GetVerticesBufferSize() {
        if (this.key.IsIndexed()) {
            let size = 0
            for (const chunk of this.chunks) {
                size += chunk.vertices.GetSize()
            }
            return size * Float32Array.BYTES_PER_ELEMENT
        } else if (this.key.geometryType === BatchingKey.GeometryType.BLOCK_INSTANCE) {
            return 0
        } else {
            return this.vertices.GetSize() * Float32Array.BYTES_PER_ELEMENT
        }
    }

    /** @return Indices buffer required size in bytes. */
    GetIndicesBufferSize() {
        if (this.key.IsIndexed()) {
            let size = 0
            for (const chunk of this.chunks) {
                size += chunk.indices.GetSize()
            }
            return size * Uint16Array.BYTES_PER_ELEMENT
        } else {
            return 0
        }
    }

    /** @return Instances transforms buffer required size in bytes. */
    GetTransformsSize() {
        if (this.key.geometryType === BatchingKey.GeometryType.BLOCK_INSTANCE) {
            return this.transforms.GetSize() * Float32Array.BYTES_PER_ELEMENT
        } else {
            return 0
        }
    }

    Serialize(buffers) {
        if (this.key.IsIndexed()) {
            const batch = {
                key: this.key,
                chunks: []
            }
            for (const chunk of this.chunks) {
                batch.chunks.push(chunk.Serialize(buffers))
            }
            return batch

        } else if (this.key.geometryType === BatchingKey.GeometryType.BLOCK_INSTANCE) {
            const size = this.transforms.GetSize()
            const batch = {
                key: this.key,
                transformsOffset: buffers.transformsOffset,
                transformsSize: size
            }
            this.transforms.CopyTo(buffers.transforms, buffers.transformsOffset)
            buffers.transformsOffset += size
            return batch

        } else {
            const size = this.vertices.GetSize()
            const batch = {
                key: this.key,
                verticesOffset: buffers.verticesOffset,
                verticesSize: size
            }
            this.vertices.CopyTo(buffers.vertices, buffers.verticesOffset)
            buffers.verticesOffset += size
            return batch
        }
    }

    _NewChunk(initialCapacity) {
        const chunk = new IndexedChunk(initialCapacity)
        this.chunks.push(chunk)
        return chunk
    }
}

class Block {
    /** @param data {{}} Raw DXF entity. */
    constructor(data) {
        this.data = data
        /* Number of times referenced from top-level entities (INSERT). */
        this.useCount = 0
        /* Number of times referenced by other block. */
        this.nestedUseCount = 0
        /* Total number of vertices in this block. Used for flattening decision. */
        this.verticesCount = 0
        /* Offset {x, y} to apply for all vertices. Used to move origin near vertices location to
         * minimize precision loss.
         */
        this.offset = null
        /* Definition batches. Used for root blocks flattening. */
        this.batches = []
        this.flatten = false
        /** Bounds in block coordinates (with offset applied). */
        this.bounds = null
    }

    /** Set block flattening flag based on usage statistics.
     * @return {Boolean} New flatten flag state.
     */
    SetFlatten() {
        if (!this.HasGeometry()) {
            return false
        }
        /* Flatten if a block is used once (pure optimization if shares its layer with other
         * geometry) or if total instanced vertices number is less than a threshold (trade some
         * space for draw calls number).
         */
        this.flatten = this.useCount === 1 ||
                       this.useCount * this.verticesCount <= BLOCK_FLATTENING_VERTICES_THRESHOLD
        return this.flatten
    }

    /** @return {Boolean} True if has something to draw. */
    HasGeometry() {
        /* Offset is set on first geometry vertex encountered. */
        return this.offset !== null
    }

    /** @param {{}} entity May be either INSERT or DIMENSION. */
    RegisterInsert(entity) {
        this.useCount++
    }

    RegisterNestedUse(usedByBlock) {
        this.nestedUseCount++
    }

    /** @return {BlockContext} Context for block definition. */
    DefinitionContext() {
        return new BlockContext(this, BlockContext.Type.DEFINITION)
    }

    InstantiationContext() {
        return new BlockContext(this, BlockContext.Type.INSTANTIATION)
    }

    UpdateBounds(v) {
        if (this.bounds === null) {
            this.bounds = { minX: v.x, maxX: v.x, minY: v.y, maxY: v.y }
        } else {
            if (v.x < this.bounds.minX) {
                this.bounds.minX = v.x
            } else if (v.x > this.bounds.maxX) {
                this.bounds.maxX = v.x
            }
            if (v.y < this.bounds.minY) {
                this.bounds.minY = v.y
            } else if (v.y > this.bounds.maxY) {
                this.bounds.maxY = v.y
            }
        }
    }
}

class BlockContext {
    constructor(block, type) {
        this.block = block
        this.type = type
        this.origin = this.block.data.position
        /* Transform to apply for block definition entities not including block offset. */
        this.transform = new Matrix3()
    }

    /** @return {string} Block name */
    get name() {
        return this.block.data.name
    }

    /**
     * @param v {{x,y}}
     * @return {{x,y}}
     */
    TransformVertex(v) {
        const result = new Vector2(v.x, v.y).applyMatrix3(this.transform)
        if (this.type !== BlockContext.Type.DEFINITION &&
            this.type !== BlockContext.Type.NESTED_DEFINITION) {

            throw new Error("Unexpected transform type")
        }
        this.block.verticesCount++
        if (this.block.offset === null) {
            /* This is the first vertex. Take it as a block origin. So the result is always zero
             * vector for the first vertex.
             */
            this.block.offset = result
            const v = new Vector2()
            this.block.UpdateBounds(v)
            return v
        }
        result.sub(this.block.offset)
        this.block.UpdateBounds(result)
        return result
    }

    /**
     * Get transform for block instance.
     * @param entity Raw DXF INSERT entity.
     * @return {Matrix3} Transform matrix for block instance to apply to the block definition.
     */
    GetInsertionTransform(entity) {
        const mInsert = new Matrix3().translate(-this.origin.x, -this.origin.y)
        const yScale = entity.yScale || 1
        const xScale = entity.xScale || 1
        const rotation = -(entity.rotation || 0) * Math.PI / 180
        let x = entity.position.x
        const y = entity.position.y
        mInsert.scale(xScale, yScale)
        mInsert.rotate(rotation)
        mInsert.translate(x, y)
        if (entity.extrusionDirection && entity.extrusionDirection.z < 0) {
            mInsert.scale(-1, 1)
        }
        if (this.type !== BlockContext.Type.INSTANTIATION) {
            return mInsert
        }
        const mOffset = new Matrix3().translate(this.block.offset.x, this.block.offset.y)
        return mInsert.multiply(mOffset)
    }

    /**
     * Create context for nested block.
     * @param block {Block} Nested block.
     * @param entity Raw DXF INSERT entity.
     * @return {BlockContext} Context to use for nested block entities.
     */
    NestedBlockContext(block, entity) {
        block.RegisterNestedUse(this.block)
        const nestedCtx = new BlockContext(block, BlockContext.Type.NESTED_DEFINITION)
        const nestedTransform = nestedCtx.GetInsertionTransform(entity)
        const ctx = new BlockContext(this.block, BlockContext.Type.NESTED_DEFINITION)
        ctx.transform = new Matrix3().multiplyMatrices(this.transform, nestedTransform)
        return ctx
    }
}

BlockContext.Type = Object.freeze({
    DEFINITION: 0,
    NESTED_DEFINITION: 1,
    INSTANTIATION: 2
})

class IndexedChunk {
    constructor(initialCapacity) {
        if (initialCapacity < 16) {
            initialCapacity = 16
        }
        /* Average two indices per vertex. */
        this.indices = new DynamicBuffer(NativeType.UINT16, initialCapacity * 2)
        /* Two components per vertex. */
        this.vertices = new DynamicBuffer(NativeType.FLOAT32, initialCapacity * 2)
    }

    Serialize(buffers) {
        const chunk = {}
        {
            const size = this.vertices.GetSize()
            chunk.verticesOffset = buffers.verticesOffset
            chunk.verticesSize = size
            this.vertices.CopyTo(buffers.vertices, buffers.verticesOffset)
            buffers.verticesOffset += size
        }
        {
            const size = this.indices.GetSize()
            chunk.indicesOffset = buffers.indicesOffset
            chunk.indicesSize = size
            this.indices.CopyTo(buffers.indices, buffers.indicesOffset)
            buffers.indicesOffset += size
        }
        return chunk
    }
}

class IndexedChunkWriter {
    constructor(chunk, verticesCount) {
        this.chunk = chunk
        this.verticesCount = verticesCount
        this.verticesOffset = this.chunk.vertices.GetSize() / 2
        this.numVerticesPushed = 0
    }

    PushVertex(v) {
        if (this.numVerticesPushed === this.verticesCount) {
            throw new Error()
        }
        this.chunk.vertices.Push(v.x)
        this.chunk.vertices.Push(v.y)
        this.numVerticesPushed++
    }

    PushIndex(idx) {
        if (idx < 0 || idx >= this.verticesCount) {
            throw new Error(`Index out of range: ${idx}/${this.verticesCount}`)
        }
        this.chunk.indices.Push(idx + this.verticesOffset)
    }

    Finish() {
        if (this.numVerticesPushed !== this.verticesCount) {
            throw new Error(`Not all vertices pushed: ${this.numVerticesPushed}/${this.verticesCount}`)
        }
    }
}

/** Internal entity representation. DXF features are decomposed into these simpler entities. Whole
 * entity always shares single material.
 */
export class Entity {
    /** @param type {number} See Entity.Type
     * @param vertices {{x, y}[]}
     * @param indices {?number[]} Indices for indexed geometry.
     * @param layer {?string}
     * @param color {number}
     * @param lineType {?number}
     * @param shape {Boolean} true if closed shape.
     */
    constructor({type, vertices, indices = null, layer = null, color, lineType = 0, shape = false}) {
        this.type = type
        this.vertices = vertices
        this.indices = indices
        this.layer = layer
        this.color = color
        this.lineType = lineType
        this.shape = shape
    }

    *_IterateVertices(startIndex, count) {
        for (let idx = startIndex; idx < startIndex + count; idx++) {
            yield this.vertices[idx]
        }
    }

    /** Split line into chunks with at most INDEXED_CHUNK_SIZE vertices in each one. Each chunk is
     * an object with the following properties:
     *  * "verticesCount" - length of "vertices"
     *  * "vertices" - iterator for included vertices.
     *  * "indices" - iterator for indices.
     *  Closed shapes are handled properly.
     */
    *_IterateLineChunks() {
        const verticesCount = this.vertices.length
        if (verticesCount < 2) {
            return
        }
        const _this = this
        /* chunkOffset == verticesCount for shape closing vertex. */
        for (let chunkOffset = 0; chunkOffset <= verticesCount; chunkOffset += INDEXED_CHUNK_SIZE) {
            let count = verticesCount - chunkOffset
            let isLast
            if (count > INDEXED_CHUNK_SIZE) {
                count = INDEXED_CHUNK_SIZE
                isLast = false
            } else {
                isLast = true
            }
            if (isLast && this.shape && chunkOffset > 0 && count === INDEXED_CHUNK_SIZE) {
                /* Corner case - required shape closing vertex does not fit into the chunk. Will
                * require additional chunk.
                */
                isLast = false
            }
            if (chunkOffset === verticesCount && !this.shape) {
                /* Shape is not closed and it is last closing vertex iteration. */
                break
            }

            let vertices, indices, chunkVerticesCount
            if (count < 2) {
                /* Either last vertex or last shape-closing vertex, or both. */
                if (count === 1 && this.shape) {
                    /* Both. */
                    vertices = (function*() {
                        yield this.vertices[chunkOffset]
                        yield this.vertices[0]
                    })()
                } else if (count === 1) {
                    /* Just last vertex. Take previous one to make a line. */
                    vertices = (function*() {
                        yield this.vertices[chunkOffset - 1]
                        yield this.vertices[chunkOffset]
                    })()
                } else {
                    /* Just shape-closing vertex. Take last one to make a line. */
                    vertices = (function*() {
                        yield this.vertices[verticesCount - 1]
                        yield this.vertices[0]
                    })()
                }
                indices = _IterateLineIndices(2, false)
                chunkVerticesCount = 2
            } else if (isLast && this.shape && chunkOffset > 0 && count < INDEXED_CHUNK_SIZE) {
                /* Additional vertex to close the shape. */
                vertices = (function*() {
                    yield* _this._IterateVertices(chunkOffset, count)
                    yield this.vertices[0]
                })()
                indices = _IterateLineIndices(count + 1, false)
                chunkVerticesCount = count + 1
            } else {
                vertices = this._IterateVertices(chunkOffset, count)
                indices = _IterateLineIndices(count,
                                              isLast && chunkOffset === 0 && this.shape)
                chunkVerticesCount = count
            }
            yield {
                verticesCount: chunkVerticesCount,
                vertices,
                indices
            }
        }
    }
}

Entity.Type = Object.freeze({
    POINTS: 0,
    /** Each vertices pair defines a segment. */
    LINE_SEGMENTS: 1,
    POLYLINE: 2,
    TRIANGLES: 3
})

function* _IterateLineIndices(verticesCount, close) {
    for (let idx = 0; idx < verticesCount - 1; idx++) {
        yield idx
        yield idx + 1
    }
    if (close && verticesCount > 2) {
        yield verticesCount - 1
        yield 0
    }
}

/** Point display mode, $PDMODE system variable. */
const PdMode = Object.freeze({
    DOT: 0,
    NONE: 1,
    PLUS: 2,
    CROSS: 3,
    TICK: 4,
    MARK_MASK: 0xf,

    CIRCLE: 0x20,
    SQUARE: 0x40,

    SHAPE_MASK: 0xf0
})

/** Special color values, used for block entities. Regular entities color is resolved instantly. */
export const ColorCode = Object.freeze({
    BY_LAYER: -1,
    BY_BLOCK: -2
})

DxfScene.DefaultOptions = {
    /** Target angle for each segment of tessellated arc. */
    arcTessellationAngle: 10 / 180 * Math.PI,
    /** Divide arc to at least the specified number of segments. */
    minArcTessellationSubdivisions: 8,
    /** Render meshes (3DFACE group, POLYLINE polyface mesh) as wireframe instead of solid. */
    wireframeMesh: false,
    /** Text rendering options. */
    textOptions: TextRenderer.DefaultOptions,
}<|MERGE_RESOLUTION|>--- conflicted
+++ resolved
@@ -302,15 +302,12 @@
         case "DIMENSION":
             renderEntities = this._DecomposeDimension(entity, blockCtx)
             break
-<<<<<<< HEAD
         case "ATTRIB":
-            renderEntities = this._DecomposeAttribute(entity, blockCtx);
-            break;
-=======
+            renderEntities = this._DecomposeAttribute(entity, blockCtx)
+            break
         case "HATCH":
             renderEntities = this._DecomposeHatch(entity, blockCtx)
             break
->>>>>>> 3cef91cc
         default:
             console.log("Unhandled entity type: " + entity.type)
             return
